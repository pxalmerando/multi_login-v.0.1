import asyncio
from typing import List
from app.models.schemas.processing_results import ProcessingResult, BatchProcessingResult
from app.services.url_processing_service import URLProcessingService
from app.services.profile_allocation_service import ProfileAllocationService
from app.services.multi_login_service import MultiLoginService
from app.adapters.websocket_notifier import WebSocketNotifier
class BatchProcessingOrchestrator:
    def __init__(
            self,
            multi_login_service: MultiLoginService,
            notifier: WebSocketNotifier,
            max_concurrency: int,
            profile_allocator: ProfileAllocationService
    ) -> None:
        
        self.multi_login_service = multi_login_service
        self.notifier = notifier
        self.max_concurrency = max_concurrency
        self.url_processor = URLProcessingService()
        self.profile_allocator = profile_allocator
    async def process_batch(self, urls: List[str]):
        if not urls:
            await self.notifier.notify_error("No URLs provided")
            return BatchProcessingResult(
                failed_urls=0,
                successful_urls=0,
                total_urls=0,
                results=[]
            )
        
        await self.notifier.notify_batch_started(
            total_urls=len(urls),
            max_concurrent=self.max_concurrency
        )
        try:
            folder_id = await self.multi_login_service.get_folder_id()
            results = await self._process_with_jit_allocation(
                urls=urls,
                folder_id=folder_id
            )
            batch_result = self._create_batch_result(
                results=results,
            )
            await self.notifier.notify_batch_completed(
                successful_urls=batch_result.successful_urls,
                total_urls=batch_result.total_urls,
                failed_urls=batch_result.failed_urls
            )
            print(f"Batch processing completed. {batch_result.successful_urls} URLs processed successfully. {batch_result.failed_urls} URLs failed to process.")
            return batch_result
        except Exception as e:
            await self.notifier.notify_error(f"Batch processing failed: {str(e)}")
            raise
<<<<<<< HEAD
=======
        finally:
            await self.multi_login_service.cleanup()

>>>>>>> 867e09d5
    async def _process_with_jit_allocation(
        self, 
        urls: List[str],
        folder_id: str
    ) -> List[ProcessingResult]:
        
        semaphore = asyncio.Semaphore(self.max_concurrency)
        async def process_single_url(url: str):
            profile_id = None
            async with semaphore:
                try:
                    profile_id = await self.profile_allocator.acquire_profile(
                        folder_id=folder_id
                    )
                    
                    print(f"Assigned profile {profile_id} to URL: {url}")
                    
                    result = await self._process_single_with_profile(url, profile_id)

                    if not result.captcha_detected:
                        await self.profile_allocator.release_profile(profile_id)

                    return result
                    
                except Exception as e:

                    if profile_id:
                        await self.profile_allocator.release_profile(profile_id)
                    return ProcessingResult(
                        success=False,
                        url=url,
                        error_message=f"Failed to allocate profile: {str(e)}"
                    )
        
        tasks = [process_single_url(url) for url in urls]
        
        results = await asyncio.gather(*tasks, return_exceptions=True)
        
        processed_results = []
        for i, result in enumerate(results):
            if isinstance(result, Exception):
                processed_results.append(
                    ProcessingResult(
                        success=False,
                        url=urls[i],
                        error_message=str(result),
                    )
                )
            else:
                processed_results.append(result)
                
        return processed_results
    
    async def _process_single_with_profile(
        self,
        url: str,
        profile_id: str
    ) -> ProcessingResult:
        selenium_url = None
        profile_should_be_deleted = False
        try:
            await self.notifier.notify_processing(
                step=1,
                message=f"Processing URL: {url}",
                total_steps=3
            )
<<<<<<< HEAD
            selenium_url = await self.multi_login_service.start_profile(profile_id)
=======

            try:
                selenium_url = await self.multi_login_service.start_profile(
                    profile_id=profile_id
                )
            except Exception as e:
                if 'PROFILE_ALREADY_RUNNING' in str(e):
                    try:
                        await self.multi_login_service.stop_profile(
                            profile_id=profile_id
                        )
                        selenium_url = await self.multi_login_service.start_profile(
                            profile_id=profile_id
                        )

                    except Exception as e:
                        await self.profile_allocator.mark_profile_deleted(profile_id)
                        return ProcessingResult(
                            success=False,
                            error_message=f"Failed to start profile: {str(e)}",
                            url=url
                        )
                else:
                    await self.profile_allocator.mark_profile_deleted(profile_id)
                    return ProcessingResult(
                        success=False,
                        error_message=f"Profile startup failed: {str(e)}",
                        url=url
                    )

>>>>>>> 867e09d5
            if selenium_url is None:
                await self.profile_allocator.mark_profile_deleted(profile_id)
                return ProcessingResult(
                    success=False,
                    error_message="Failed to start profile",
                    url=url
                )
            await self.notifier.notify_processing(
                message=f"Starting profile: {selenium_url}", step=2, total_steps=3
            )
            await self.notifier.notify_processing(
                message=f"Connecting to browser: {selenium_url}", step=3, total_steps=3
            )
            result = await self.url_processor.process_url(url=url, selenium_url=selenium_url)
            if result.captcha_detected:
                await self.notifier.notify_error(f"CAPTCHA detected for URL: {url}")
                profile_should_be_deleted = True
                
                try:
                    await self.multi_login_service.stop_profile(profile_id)
                except:
                    pass
                try:
                    await self.multi_login_service.delete_profile(profile_id)
                except:
                    pass
                
                
                await self.profile_allocator.mark_profile_deleted(profile_id)
<<<<<<< HEAD
=======

>>>>>>> 867e09d5
                return result
            
            if result.success:
                await self.notifier.notify_completed(
                    message="URL processed successfully",
                    data=result.to_dict()
                )
            return result
        except Exception as e:
            profile_should_be_deleted = True
            try:
                await self.multi_login_service.stop_profile(profile_id)
            except:
                pass
            return ProcessingResult(success=False, url=url, error_message=str(e))
        finally:
            
            if not profile_should_be_deleted:
                await self.profile_allocator.release_profile(profile_id)
    def _create_batch_result(
            self,
            results: List[ProcessingResult]
    ) -> BatchProcessingResult:
        
        successful_urls = sum(1 for r in results if r.success)
        failed_urls = len(results) - successful_urls
        return BatchProcessingResult(
            total_urls=len(results),
            successful_urls=successful_urls,
            failed_urls=failed_urls,
            results=results
        )<|MERGE_RESOLUTION|>--- conflicted
+++ resolved
@@ -48,16 +48,11 @@
                 failed_urls=batch_result.failed_urls
             )
             print(f"Batch processing completed. {batch_result.successful_urls} URLs processed successfully. {batch_result.failed_urls} URLs failed to process.")
+            print(f"Batch processing completed. {batch_result.successful_urls} URLs processed successfully. {batch_result.failed_urls} URLs failed to process.")
             return batch_result
         except Exception as e:
             await self.notifier.notify_error(f"Batch processing failed: {str(e)}")
             raise
-<<<<<<< HEAD
-=======
-        finally:
-            await self.multi_login_service.cleanup()
-
->>>>>>> 867e09d5
     async def _process_with_jit_allocation(
         self, 
         urls: List[str],
@@ -81,6 +76,7 @@
                         await self.profile_allocator.release_profile(profile_id)
 
                     return result
+                    
                     
                 except Exception as e:
 
@@ -124,40 +120,7 @@
                 message=f"Processing URL: {url}",
                 total_steps=3
             )
-<<<<<<< HEAD
             selenium_url = await self.multi_login_service.start_profile(profile_id)
-=======
-
-            try:
-                selenium_url = await self.multi_login_service.start_profile(
-                    profile_id=profile_id
-                )
-            except Exception as e:
-                if 'PROFILE_ALREADY_RUNNING' in str(e):
-                    try:
-                        await self.multi_login_service.stop_profile(
-                            profile_id=profile_id
-                        )
-                        selenium_url = await self.multi_login_service.start_profile(
-                            profile_id=profile_id
-                        )
-
-                    except Exception as e:
-                        await self.profile_allocator.mark_profile_deleted(profile_id)
-                        return ProcessingResult(
-                            success=False,
-                            error_message=f"Failed to start profile: {str(e)}",
-                            url=url
-                        )
-                else:
-                    await self.profile_allocator.mark_profile_deleted(profile_id)
-                    return ProcessingResult(
-                        success=False,
-                        error_message=f"Profile startup failed: {str(e)}",
-                        url=url
-                    )
-
->>>>>>> 867e09d5
             if selenium_url is None:
                 await self.profile_allocator.mark_profile_deleted(profile_id)
                 return ProcessingResult(
@@ -187,10 +150,6 @@
                 
                 
                 await self.profile_allocator.mark_profile_deleted(profile_id)
-<<<<<<< HEAD
-=======
-
->>>>>>> 867e09d5
                 return result
             
             if result.success:
